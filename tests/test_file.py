import math


def test_method():
<<<<<<< HEAD
    assert math.log(1000, 10) == 3, "Should be 3"
=======
    assert math.log(100, 10) == 2, "Should be 2"
    
def test_broken_method():
    assert 2 == 3
>>>>>>> 62ad8aae


if __name__ == "__main__":
    test_method()
    test_broken_method()<|MERGE_RESOLUTION|>--- conflicted
+++ resolved
@@ -2,16 +2,9 @@
 
 
 def test_method():
-<<<<<<< HEAD
     assert math.log(1000, 10) == 3, "Should be 3"
-=======
-    assert math.log(100, 10) == 2, "Should be 2"
-    
-def test_broken_method():
-    assert 2 == 3
->>>>>>> 62ad8aae
+
 
 
 if __name__ == "__main__":
-    test_method()
-    test_broken_method()+    test_method()